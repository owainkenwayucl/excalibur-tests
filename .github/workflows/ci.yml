--- conflicted
+++ resolved
@@ -21,20 +21,12 @@
           # In README.md we claim compatibility with v0.18.0
           - v0.18.0
           - develop
-<<<<<<< HEAD
-        # Compatible ReFrame versions are set in pyproject.toml
-=======
         spack_spec:
           # `example` is a package in our custom Spack repo, ensure we can build
           # packages in it.
           - sombrero@2021-08-16
           - example@2021-08-16
-        reframe_version:
-          # In README.md we claim compatibility with v3.11.0
-          - v3.11.0
-          # Our ReFrame config files are currently not compatible with `master`
-          # - master
->>>>>>> 1d45e360
+        # Compatible ReFrame versions are set in pyproject.toml
     steps:
       - uses: actions/checkout@v3
       - uses: actions/setup-python@v4
@@ -69,10 +61,5 @@
       - name: Run sample benchmark
         shell: bash
         run: |
-<<<<<<< HEAD
           export RFM_CONFIG_FILE="${{runner.workspace}}/pip/benchmarks/reframe_config.py"
-          reframe -v -c ${{runner.workspace}}/pip/benchmarks/examples/sombrero --run --performance-report --system github-actions:default
-=======
-          export RFM_CONFIG_FILE="${PWD}/reframe_config.py"
-          reframe -v -c examples/sombrero --run --performance-report --system github-actions:default -S'spack_spec=${{ matrix.spack_spec }}'
->>>>>>> 1d45e360
+          reframe -v -c ${{runner.workspace}}/pip/benchmarks/examples/sombrero --run --performance-report --system github-actions:default -S'spack_spec=${{ matrix.spack_spec }}'