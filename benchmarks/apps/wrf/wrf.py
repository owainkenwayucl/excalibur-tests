--- conflicted
+++ resolved
@@ -83,12 +83,6 @@
         self.set_var_default('num_tasks_per_node',
                              self.current_partition.processor.num_cpus //
                              self.num_cpus_per_task)
-<<<<<<< HEAD
-        self.extra_resources = {
-            'mpi': {'num_slots': self.num_tasks * self.num_cpus_per_task}
-        }
-=======
->>>>>>> 0cada3fc
         self.env_vars['OMP_NUM_THREADS'] = f'{self.num_cpus_per_task}'
         self.env_vars['OMP_PLACES'] = 'cores'
 
