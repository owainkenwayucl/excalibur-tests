# Copyright 2021 University College London (UCL) Research Software Development
# Group.  See the top-level LICENSE file for details.
#
# SPDX-License-Identifier: Apache-2.0

import reframe as rfm
import reframe.utility.sanity as sn
from benchmarks.modules.utils import SpackTest


@rfm.simple_test
class HpgmgTest(SpackTest):
    valid_systems = ['*']
    valid_prog_environs = ['default']
    spack_spec = 'hpgmg@0.4'
    executable = 'hpgmg-fv'
    executable_opts = ['7', '8']
    num_tasks = 4
    num_tasks_per_node = 4
    num_cpus_per_task = 4
    time_limit = '30m'
    reference = {
        '*': {
            'l_0': (1e8, -0.9, 0.6, 'DOF/s'),
            'l_1': (1e8, -0.9, 0.6, 'DOF/s'),
            'l_2': (1e8, -0.9, 0.6, 'DOF/s'),
        }
    }

    @run_after('setup')
    def setup_variables(self):
        self.env_vars['OMP_NUM_THREADS'] = f'{self.num_cpus_per_task}'
        self.env_vars['OMP_PLACES'] = 'cores'
<<<<<<< HEAD
        self.extra_resources = {
            'mpi': {'num_slots': self.num_tasks * self.num_cpus_per_task}
        }
=======
>>>>>>> 0cada3fc

    @run_before('sanity')
    def set_sanity_patterns(self):
        self.sanity_patterns = sn.assert_found(r'HPGMG-FV Benchmark',
                                               self.stdout)

    @run_before('performance')
    def set_perf_patterns(self):
        dofs = sn.extractall(r'DOF/s=(\S+)\s+.*',
                             self.stdout, 1, float)
        self.perf_patterns = {
            'l_0': dofs[0],
            'l_1': dofs[1],
            'l_2': dofs[2],
        }<|MERGE_RESOLUTION|>--- conflicted
+++ resolved
@@ -31,12 +31,6 @@
     def setup_variables(self):
         self.env_vars['OMP_NUM_THREADS'] = f'{self.num_cpus_per_task}'
         self.env_vars['OMP_PLACES'] = 'cores'
-<<<<<<< HEAD
-        self.extra_resources = {
-            'mpi': {'num_slots': self.num_tasks * self.num_cpus_per_task}
-        }
-=======
->>>>>>> 0cada3fc
 
     @run_before('sanity')
     def set_sanity_patterns(self):
