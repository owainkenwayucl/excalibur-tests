--- conflicted
+++ resolved
@@ -69,12 +69,6 @@
                              self.current_partition.processor.num_cpus //
                              self.num_cpus_per_task)
         self.executable_opts = [f'--mpi {self.mpi}', f'--shm {self.shm}', '--shm-hugetlb']
-<<<<<<< HEAD
-        self.extra_resources = {
-            'mpi': {'num_slots': self.num_tasks * self.num_cpus_per_task}
-        }
-=======
->>>>>>> 0cada3fc
         self.env_vars['OMP_NUM_THREADS'] = f'{self.num_cpus_per_task}'
         self.env_vars['OMP_PLACES'] = 'cores'
 
