--- conflicted
+++ resolved
@@ -121,21 +121,14 @@
 reframe -c apps/sombrero -r --performance-report -S spack_spec='sombrero@2021-08-16%intel'
 ```
 
-<<<<<<< HEAD
-Note that the `-S` option can be used to set from the command line on a per-job
-basis all the built-in fields of ReFrame regressions classes. One useful such field is 
-[`variables`](https://reframe-hpc.readthedocs.io/en/stable/regression_test_api.html#reframe.core.pipeline.RegressionTest.variables), 
-which controls the environment variables used in a job.  For example
-=======
 ### Setting environment variables
 
 The `-S` option can be used to set from the command line on a per-job
-basis the built-in fields of ReFrame regressions classes, e.g.
+basis all the built-in fields of ReFrame regressions classes. One useful such field is 
 [`variables`](https://reframe-hpc.readthedocs.io/en/stable/regression_test_api.html#reframe.core.pipeline.RegressionTest.variables),
 which controls the environment variables used in a job.
 The syntax to set dictionary items, like for `variables`, is a comma-separated list of `key:value` pairs: `-S dict=key_1:value_1,key_2:value_2`.
 For example
->>>>>>> 01d1441a
 
 ```
 reframe -c apps/sombrero -r --performance-report -S variables=OMP_PLACES:threads
@@ -161,11 +154,10 @@
 ### Usage of unsupported systems
 
 The configuration provided in [`reframe_config.py`](./reframe_config.py) lets you run the
-<<<<<<< HEAD
 benchmarks on pre-configured HPC systems.  However you
 can use this framework on any system by choosing the "generic" system with `--system
 generic`, or by using your own ReFrame configuration.  You can use the "generic" system to run 
-benchmarks in ReFrame without using a queue manager (e.g. on a personal workstation).
+benchmarks in ReFrame without using a queue manager or an MPI launcher (e.g. on a personal workstation).
 
 If you choose the "generic" system and a benchmark using the Spack build system,
 a new empty Spack environment will be automatically created in
@@ -177,17 +169,7 @@
 In particular, make sure that at least a compiler and an MPI library are added into the environment. 
 After the Spack environment is set up, tell ReFrame to use it by setting the environment 
 variable `EXCALIBUR_SPACK_ENV`, as described above.
-=======
-benchmarks on systems for which the configuration has been already contributed.  However you
-can still use this framework on any system by choosing the "generic" system with `--system
-generic`, or using your own ReFrame configuration.  Note, however, that if you use the
-"generic" system, ReFrame will not know anything about the queue manager of your system, if
-any, or the MPI launcher.  For the benchmarks using the Spack build system, if you choose
-the "generic" system, a new empty Spack environment will be automatically created in
-`spack/generic`.  In any case, you can always make the benchmarks use a
-different Spack environment by setting the environment variable `EXCALIBUR_SPACK_ENV`
-described above.
->>>>>>> 01d1441a
+
 
 ### System-specific flags
 
