--- conflicted
+++ resolved
@@ -156,25 +156,15 @@
     return test_name, dict(params)
 
 
-<<<<<<< HEAD
 def find_key_cols(row_info: 'dict | None', key_cols={}, col_name=None):
-=======
-def insert_key_cols(df: pd.DataFrame, index: int, results: 'list[dict]'):
->>>>>>> 256e7307
     """
         Return key columns and their values by recursively finding the innermost
         dictionary contents of given row information.
 
         Args:
-<<<<<<< HEAD
             row_info: dict | None, contains key-value mapping information from one row.
             key_cols: dict, flattened dictionary contents from row_info.
             col_name: str | None, the name of a previous column key to be used as a prefix for new column keys.
-=======
-            df: pd.DataFrame, to be modified by this function.
-            index: int, index as which to insert new columns into the dataframe.
-            results: list[dict], contains key-value mapping information for all rows.
->>>>>>> 256e7307
     """
 
     if isinstance(row_info, dict):
