## Benchmark Results Post-Processing

### Overview

The post-processing scripts provided with the ExCALIBUR tests package are intended to grant users a quick starting point for visualising benchmark results with basic graphs and tables. Their components can also be used inside custom users' scripts.

There are four main post-processing components:

#### **`Perflog parsing`:**
- Data from benchmark performance logs are stored in a pandas DataFrame.
#### **`Data filtering`:**
- If more than one perflog is used for plotting, DataFrames from individual perflogs are concatenated together into one DataFrame.
- The DataFrame is then filtered, keeping only relevant rows and columns.
#### **`Data transformation`:**
- Axis value columns in the DataFrame are scaled according to user specifications.
#### **`Plotting`:**
- A filtered and transformed DataFrame is passed to a plotting script, which produces a graph and embeds it in a simple HTML file.
- Users may run the plotting script to generate a generic bar chart. Graph settings should be specified in a configuration YAML file.

### Installation

Post-processing is an optional dependency of the ExCALIBUR tests package, as it requires Python version 3.9 or later (while the base package requires Python version 3.7 or later).

You can include post-processing in your `pip` installation of the package with the following command:

```sh
pip install -e .[post-processing]
```

### Usage

#### Command line

```sh
python post_processing.py log_path config_path [-p plot_type]
```

- `log_path` - Path to a perflog file, or a directory containing perflog files.
- `config_path` - Path to a configuration file containing plot details.
- `plot_type` - (Optional.) Type of plot to be generated. (`Note: only a generic bar chart is currently implemented.`)

Run `post_processing.py -h` for more information (including debugging flags).

#### Streamlit

You may also run post-processing with Streamlit to interact with your plots:

<<<<<<< HEAD
>```streamlit run streamlit_post_processing.py log_path -- [-c config_path]```

The config path is optional when running with Streamlit, as the UI allows you to create a new config on the fly. If you would still like to supply a config path, make sure to include `--` before any post-processing flags to indicate that the arguments belong to the post-processing script rather than Streamlit itself.
=======
```sh
streamlit run streamlit_post_processing.py log_path config_path [-p plot_type]
```
>>>>>>> 3a9f51fe

### Configuration Structure

Before running post-processing, create a config file including all necessary information for graph generation (you must specify at least plot title, x-axis, y-axis, and column types). See below for a template, an example, and some clarifying notes.

- `title` - Plot title.
- `x_axis`, `y_axis` - Axis information.
    - `value` - Axis data points. Specified with a column name.
    - `units` - Axis units. Specified either with a column name or a custom label (may be null).
    - `scaling` - (Optional.) Scale axis values by either a column or a custom value.
    - `sort` - (Optional.) Sort categorical x-axis in descending order (otherwise values are sorted in ascending order by default).
- `filters` - (Optional.) Filter data rows based on specified conditions. (Specify an empty list if no filters are required.)
    - `and` - Filter mask is determined from a logical AND of conditions in list.
    - `or` - Filter mask is determined from a logical OR of conditions in list.
    - `Format: [column_name, operator, value]`
    - `Accepted operators: "==", "!=", "<", ">", "<=", ">="`
- `series` - (Optional.) Display several plots in the same graph and group x-axis data by specified column values. (Specify an empty list if there is only one series.)
    - `Format: [column_name, value]`
- `column_types` - Pandas dtype for each relevant column (axes, units, filters, series). Specified with a dictionary.
    - `Accepted types: "str"/"string"/"object", "int"/"int64", "float"/"float64", "datetime"/"datetime64"`

#### A Note on Replaced ReFrame Columns

A perflog contains certain columns that will not be present in the DataFrame available to the graphing script. Currently, these columns are `display_name`, `extra_resources`, and `env_vars`. Removed columns should not be referenced in a plot config file.

When the row contents of `display_name` are parsed, they are separated into their constituent benchmark names and parameters. This column is replaced with a new `test_name` column and new parameter columns (if present). Similarly, the `extra_resources` and `env_vars` columns are replaced with their respective dictionary row contents (keys become columns, values become row contents).

#### Complete Config Template

This template includes all possible config fields, some of which are optional or mutually exclusive (e.g. `column` and `custom`).

```yaml
title: <custom_label>

x_axis:
  value: <column_name>
  # use one of 'column' or 'custom'
  units:
    column: <column_name>
    custom: <custom_label>
  # optional (default: ascending)
  sort: "descending"

y_axis:
  value: <column_name>
  # use one of 'column' or 'custom'
  units:
    column: <column_name>
    custom: <custom_label>
  # optional (default: no data transformation)
  # use one of 'column' or 'custom'
  scaling:
    column:
      name: <column_name>
      series: <index>
      x_value: <column_value>
    custom: <custom_value>

# optional (default: include all data)
# entry format: [<column_name>, <operator>, <column_value>]
# accepted operators: ==, !=, <, >, <=, >=
filters:
  and: <condition_list>
  or: <condition_list>

# optional (default: no x-axis grouping, one plot per graph)
# entry format: [<column_name>, <column_value>]
series: <series_list>

# include types for each column that is used in the config
# accepted types: string/object, int, float, datetime
column_types:
  <column_name>: <column_type>
```

#### Example Config

This example more accurately illustrates what an actual config file may look like.

```yaml
title: "Plot Title"

x_axis:
  value: "x_axis_col"
  units:
    custom: "unit_label"
  sort: "descending"

y_axis:
  value: "y_axis_col"
  units:
    column: "unit_col"
  scaling:
    column:
      name: "scaling_col"
      series: 0
      x_value: "x_val_s"

filters:
  and: [["filter_col_1", "<=", filter_val_1], ["filter_col_2", "!=", filter_val_2]]
  or: []

series: [["series_col", "series_val_1"], ["series_col", "series_val_2"]]

column_types:
  x_axis_col: "str"
  y_axis_col: "float"
  unit_col: "str"
  scaling_col: "float"
  filter_col_1: "datetime"
  filter_col_2: "int"
  series_col: "str"
```

#### X-axis Grouping

The settings above will produce a graph that will have its x-axis data grouped based on the values in `x_axis_col` and `series_col`. (`Note: only groupings with one series column are currently supported.`) If we imagine that `x_axis_col` has two unique values, `"x_val_1"` and `"x_val_2"`, there will be four groups (and four bars) along the x-axis:

- (`x_val_1`, `series_val_1`)
- (`x_val_1`, `series_val_2`)
- (`x_val_2`, `series_val_1`)
- (`x_val_2`, `series_val_2`)

#### Scaling

When axis values are scaled, they are all divided by a number or a list of numbers. If using more than one number for scaling, the length of the list must match the length of the axis column being scaled. (`Note: scaling is currently only supported for y-axis data, as graphs with a non-categorical x-axis are still a work in progress.`)

**Custom Scaling**

Manually specify one value to scale axis values by.

```yaml
y_axis:
  value: "y_axis_col"
  units:
    column: "unit_col"
  scaling:
    custom: 2
```

In the snippet above, all y-axis values are to be divided by 2.

|y_axis_col||scaled_y_axis_col|
|-|-|-|
|3.2|3.2 / 2.0 =|1.6|
|5.4|5.4 / 2.0 =|2.7|
|2.4|2.4 / 2.0 =|1.2|
|5.0|5.0 / 2.0 =|2.5|

**Column Scaling**

Specify one column to scale axis values by.

```yaml
y_axis:
  value: "y_axis_col"
  units:
    column: "unit_col"
  scaling:
    column:
      name: "scaling_col"
```

In the snippet above, all y-axis values are to be divided by the corresponding values in the scaling column.

|y_axis_col|scaling_col||scaled_y_axis_col|
|-|-|-|-|
|3.2|**`1.6`**|3.2 / 1.6 =|2.0|
|5.4|**`2.0`**|5.4 / 2.0 =|2.7|
|2.4|**`0.6`**|2.4 / 0.6 =|4.0|
|5.0|**`2.5`**|5.0 / 2.5 =|2.0|

**Series Scaling**

Specify one series to scale axis values by. This is done with an index, which is used to find the correct series from a list.

In the case of the list of series from the example config above, index 0 would select a scaling series of `["series_col", "series_val_1"]`, while index 1 would scale by `["series_col", "series_val_2"]`.

```yaml
y_axis:
  value: "y_axis_col"
  units:
    column: "unit_col"
  scaling:
    column:
      name: "scaling_col"
      series: 0
```

In the snippet above, all y-axis values are to be split by series and divided by the corresponding values in the scaling series.

|y_axis_col|scaling_col|series_col||scaled_y_axis_col|
|-|-|-|-|-|
|3.2|**`1.6`**|`series_val_1`|3.2 / 1.6 =|2.0|
|5.4|**`2.0`**|`series_val_1`|5.4 / 2.0 =|2.7|
|2.4|0.6|series_val_2|2.4 / 1.6 =|1.5|
|5.0|2.5|series_val_2|5.0 / 2.0 =|2.5|

**Selected Value Scaling**

Specify one value from a column to scale axis values by.

```yaml
y_axis:
  value: "y_axis_col"
  units:
    column: "unit_col"
  scaling:
    column:
      name: "scaling_col"
      series: 0
      x_value: "x_val_s"
```

In the snippet above, all y-axis values are to be divided by the scaling value found by filtering the scaling column by both series and x-axis value.

|x_axis_col|y_axis_col|scaling_col|series_col||scaled_y_axis_col|
|-|-|-|-|-|-|
|x_val_1|3.2|1.6|series_val_1|3.2 / 2.0 =|1.6|
|`x_val_s`|5.4|**`2.0`**|`series_val_1`|5.4 / 2.0 =|2.7|
|x_val_2|2.4|0.7|series_val_2|2.4 / 2.0 =|1.2|
|x_val_s|5.0|2.5|series_val_2|5.0 / 2.0 =|2.5|

(`Note: if series are not present and x-axis values are all unique, it is enough to specify just the column name and x-value.`)

#### Filters

A condition list for filtering has entries in the format `[<column_name>, <operator>, <column_value>]`. AND filters and OR filters are combined with a logical AND to produce the final filter mask applied to the DataFrame prior to graphing. For example:

- `and_filters` = `cond1`, `cond2`
- `or_filters`= `cond3`, `cond4`

The filters above would produce the final filter `mask` = (`cond1` AND `cond2`) AND (`cond3` OR `cond4`).

#### Column Types

Types must be specified for all columns included in the config in the format `<column_name>:<column_type>`. Accepted types include `string/object`, `int`, `float`, and `datetime`.

All user-specified types are internally converted to their nullable incarnations. As such:

- Strings are treated as `object` (str or mixed type).
- Floats are treated as `float64`.
- Integers are treated as `Int64`.
- Datetimes are treated as `datetime64[ns]`.

### Future Development

The post-processing capabilities are still a work in progress. Some upcoming developments:
-  Embed graphs in GitHub Pages, instead of a bare HTML file.
-  Add scaling and regression plots.<|MERGE_RESOLUTION|>--- conflicted
+++ resolved
@@ -45,15 +45,9 @@
 
 You may also run post-processing with Streamlit to interact with your plots:
 
-<<<<<<< HEAD
 >```streamlit run streamlit_post_processing.py log_path -- [-c config_path]```
 
 The config path is optional when running with Streamlit, as the UI allows you to create a new config on the fly. If you would still like to supply a config path, make sure to include `--` before any post-processing flags to indicate that the arguments belong to the post-processing script rather than Streamlit itself.
-=======
-```sh
-streamlit run streamlit_post_processing.py log_path config_path [-p plot_type]
-```
->>>>>>> 3a9f51fe
 
 ### Configuration Structure
 
