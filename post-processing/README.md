--- conflicted
+++ resolved
@@ -32,23 +32,12 @@
 #### Command line
 
 ```sh
-<<<<<<< HEAD
-python post_processing.py log_path config_path
-=======
-python post_processing.py log_path config_path [-p plot_type] [-s save] [-o output_path] [-d debug]
->>>>>>> 2e365343
+python post_processing.py log_path config_path [-s save_data] [-o output_path] [-d debug]
 ```
 
 - `log_path` - Path to a perflog file, or a directory containing perflog files.
 - `config_path` - Path to a configuration file containing plot details.
-<<<<<<< HEAD
-
-Run `post_processing.py -h` for more information (including debugging and file output flags).
-=======
-- `plot_type` - (Optional.) Type of plot to be generated. By default, no plotting occurs.
-  - `generic` - Bar chart.
-  - `line` - Line chart. (**TODO**)
-- `save` - (Optional.) State in which to save perflog data to a csv file. By default, no data is saved.
+- `save_data` - (Optional.) State in which to save perflog data to a csv file. By default, no data is saved.
   - `original` - Save the original perflog data with no filters or transformations applied.
   - `filtered` - Save the original filtered perflog data with no transformations applied.
   - `transformed` - Save the processed perflog data with all filters and transformations applied (log and scaling).
@@ -56,7 +45,6 @@
 - `debug` - (Optional.) Print additional debug information.
 
 Run `post_processing.py -h` for a summary of this information.
->>>>>>> 2e365343
 
 #### Streamlit
 
@@ -75,6 +63,8 @@
 Before running post-processing, create a config file including all necessary information for graph generation (you must specify at least plot title, x-axis, y-axis, and column types). See below for a template, an example, and some clarifying notes.
 
 - `title` - Plot title.
+- `plot_type` - Type of plot to be generated.
+  - `Accepted types: "generic" (bar chart), "line"`
 - `x_axis`, `y_axis` - Axis information.
     - `value` - Axis data points. Specified with a column name.
     - `units` - Axis units. Specified either with a column name or a custom label (may be null).
@@ -104,6 +94,8 @@
 
 ```yaml
 title: <custom_label>
+# accepted types: generic, line
+plot_type: <plot_type>
 
 x_axis:
   value: <column_name>
